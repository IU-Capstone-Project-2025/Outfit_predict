--- conflicted
+++ resolved
@@ -1,144 +1,72 @@
-<<<<<<< HEAD
-services:
-  db:
-    image: postgres:15
-    restart: unless-stopped
-    env_file:
-      - .env
-    environment:
-      POSTGRES_HOST: ${POSTGRES_HOST}
-      POSTGRES_PORT: ${POSTGRES_PORT}
-      POSTGRES_USER: ${POSTGRES_USER}
-      POSTGRES_PASSWORD: ${POSTGRES_PASSWORD}
-      POSTGRES_DB: ${POSTGRES_DB}
-    healthcheck:
-      test: ["CMD-SHELL", "pg_isready -U $$POSTGRES_USER"]
-      interval: 5s
-      retries: 5
-    volumes:
-      - pgdata:/var/lib/postgresql/data
-    networks: [api-net]
-
-  minio:
-    image: minio/minio:latest
-    command: server /data --console-address ":9001"
-    restart: unless-stopped
-    env_file:
-      - .env
-    environment:
-      MINIO_ROOT_USER: ${MINIO_ACCESS_KEY}
-      MINIO_ROOT_PASSWORD: ${MINIO_SECRET_KEY}
-    volumes:
-      - minio-data:/data
-    ports:
-      - "9000:9000"   # S3 API
-      - "9001:9001"   # Web console
-    networks: [api-net]
-
-  backend:
-    build: ./backend
-    env_file:
-      - .env
-    depends_on:
-      - db
-      - minio
-    deploy:
-      resources:
-        limits:
-          memory: 6G
-    ports:
-      - "8000:8000"
-    volumes:
-      - ./logs:/usr/src/app/logs  # Mount logs directory to host
-    networks: [api-net]
-
-  frontend:
-    build: ./frontend
-    env_file:
-      - .env
-    depends_on:
-      - backend
-    ports:
-      - "3000:3000"
-    networks: [api-net]
-
-volumes:
-  pgdata:
-  minio-data:
-
-networks:
-  api-net:
-=======
-services:
-  db:
-    image: postgres:15
-    restart: unless-stopped
-    env_file:
-      - .env
-    environment:
-      POSTGRES_HOST: ${POSTGRES_HOST}
-      POSTGRES_PORT: ${POSTGRES_PORT}
-      POSTGRES_USER: ${POSTGRES_USER}
-      POSTGRES_PASSWORD: ${POSTGRES_PASSWORD}
-      POSTGRES_DB: ${POSTGRES_DB}
-    healthcheck:
-      test: ["CMD-SHELL", "pg_isready -U $$POSTGRES_USER"]
-      interval: 5s
-      retries: 5
-    volumes:
-      - pgdata:/var/lib/postgresql/data
-    networks: [api-net]
-
-  minio:
-    image: minio/minio:latest
-    command: server /data --console-address ":9001"
-    restart: unless-stopped
-    env_file:
-      - .env
-    environment:
-      MINIO_ROOT_USER: ${MINIO_ACCESS_KEY}
-      MINIO_ROOT_PASSWORD: ${MINIO_SECRET_KEY}
-    volumes:
-      - minio-data:/data
-    ports:
-      - "9000:9000"   # S3 API
-      - "9001:9001"   # Web console
-    networks: [api-net]
-
-  backend:
-    build: ./backend
-    env_file:
-      - .env
-    depends_on:
-      - db
-      - minio
-    deploy:
-      resources:
-        limits:
-          memory: 6G
-    ports:
-      - "8000:8000"
-    networks: [api-net]
-
-  frontend:
-    build:
-      context: ./frontend
-      args:
-        NEXT_PUBLIC_API_URL: http://localhost:8000
-    env_file:
-      - .env
-    environment:
-      NEXT_PUBLIC_API_URL: http://localhost:8000
-    depends_on:
-      - backend
-    ports:
-      - "3000:3000"
-    networks: [api-net]
-
-volumes:
-  pgdata:
-  minio-data:
-
-networks:
-  api-net:
->>>>>>> b23020eb
+services:
+  db:
+    image: postgres:15
+    restart: unless-stopped
+    env_file:
+      - .env
+    environment:
+      POSTGRES_HOST: ${POSTGRES_HOST}
+      POSTGRES_PORT: ${POSTGRES_PORT}
+      POSTGRES_USER: ${POSTGRES_USER}
+      POSTGRES_PASSWORD: ${POSTGRES_PASSWORD}
+      POSTGRES_DB: ${POSTGRES_DB}
+    healthcheck:
+      test: ["CMD-SHELL", "pg_isready -U $$POSTGRES_USER"]
+      interval: 5s
+      retries: 5
+    volumes:
+      - pgdata:/var/lib/postgresql/data
+    networks: [api-net]
+
+  minio:
+    image: minio/minio:latest
+    command: server /data --console-address ":9001"
+    restart: unless-stopped
+    env_file:
+      - .env
+    environment:
+      MINIO_ROOT_USER: ${MINIO_ACCESS_KEY}
+      MINIO_ROOT_PASSWORD: ${MINIO_SECRET_KEY}
+    volumes:
+      - minio-data:/data
+    ports:
+      - "9000:9000"   # S3 API
+      - "9001:9001"   # Web console
+    networks: [api-net]
+
+  backend:
+    build: ./backend
+    env_file:
+      - .env
+    depends_on:
+      - db
+      - minio
+    deploy:
+      resources:
+        limits:
+          memory: 6G
+    ports:
+      - "8000:8000"
+    networks: [api-net]
+
+  frontend:
+    build:
+      context: ./frontend
+      args:
+        NEXT_PUBLIC_API_URL: http://localhost:8000
+    env_file:
+      - .env
+    environment:
+      NEXT_PUBLIC_API_URL: http://localhost:8000
+    depends_on:
+      - backend
+    ports:
+      - "3000:3000"
+    networks: [api-net]
+
+volumes:
+  pgdata:
+  minio-data:
+
+networks:
+  api-net: