--- conflicted
+++ resolved
@@ -17,12 +17,9 @@
     image_search_engine,
     qdrant_service,
 )
-<<<<<<< HEAD
+
 from app.ml.outfit_processing import FashionSegmentationModel, get_clothes_from_img
-=======
-from app.ml.outfit_processing import FashionSegmentationModel
 from app.models.outfit import Outfit
->>>>>>> b23020eb
 from app.models.user import User
 from app.schemas.outfit import OutfitRead
 from app.storage.minio_client import MinioService
@@ -196,16 +193,13 @@
         get_current_user
     ),  # keep auth but drop ownership restriction
 ):
-<<<<<<< HEAD
-    """Stream an outfit image from MinIO."""
-    logger.info(f"Downloading outfit file {object_name} for user {current_user.email}")
-=======
+
     """Stream an outfit image from MinIO without user-ownership restriction."""
     # Fetch outfit irrespective of who uploaded it – outfits are shared globally.
     outfit = await outfit_crud.get_outfit_by_object_name_any(db, object_name)
     if not outfit:
         raise HTTPException(status_code=404, detail="Outfit not found")
->>>>>>> b23020eb
+
 
     try:
         # Verify user owns this outfit
@@ -354,109 +348,7 @@
     Upload an outfit image, store it, detect clothing, and add detected items to Qdrant.
     Returns the created outfit metadata and detected clothing info.
     """
-<<<<<<< HEAD
-    logger.info(f"Outfit upload and processing started for user {current_user.email}")
-    logger.debug(
-        f"Upload details - filename: {file.filename}, content_type: {file.content_type}"
-    )
-
-    try:
-        if not file.content_type.startswith("image/"):
-            logger.warning(
-                f"Invalid file type for outfit upload and processing by user {current_user.email}: {file.content_type}"
-            )
-            raise HTTPException(status_code=400, detail="File must be an image")
-
-        # Save uploaded file to a temp file for OpenCV
-        with tempfile.NamedTemporaryFile(
-            delete=False, suffix=os.path.splitext(file.filename)[-1]
-        ) as tmp:
-            content = await file.read()
-            tmp.write(content)
-            tmp_path = tmp.name
-
-        logger.debug(f"Saved uploaded file to temporary path: {tmp_path}")
-
-        try:
-            # 1. Upload to MinIO
-            object_name = minio.save_file(content, content_type=file.content_type)
-            logger.info(f"Outfit saved to MinIO with object_name: {object_name}")
-
-            # 2. Create outfit record in DB
-            outfit = await outfit_crud.create_outfit(db, current_user.id, object_name)
-            outfit_id = str(outfit.id)
-            logger.info(f"Outfit metadata saved to database with ID: {outfit_id}")
-
-            # 3. Detect clothing items
-            detected_clothes = get_clothes_from_img(tmp_path)
-            if not detected_clothes:
-                logger.warning(
-                    f"No clothing items detected in the image for outfit {outfit_id} by user {current_user.email}"
-                )
-                raise HTTPException(
-                    status_code=422, detail="No clothing items detected in the image."
-                )
-
-            logger.info(
-                f"Successfully detected {len(detected_clothes)} clothing items for outfit {outfit_id}"
-            )
-
-            # 4. Add each detected clothing item to Qdrant
-            clothing_info = []
-            for name, cropped_img in detected_clothes:
-                # Convert cropped_img (numpy array) to PIL Image
-
-                if cropped_img.size == 0:
-                    logger.warning(
-                        f"Skipping empty crop for item {name} in outfit {outfit_id}"
-                    )
-                    continue  # skip empty crops
-                pil_img = Image.fromarray(cv2.cvtColor(cropped_img, cv2.COLOR_BGR2RGB))
-                image_id = str(uuid.uuid4())
-                await image_search.add_image_to_index(
-                    image=pil_img, image_id=image_id, outfit_id=outfit_id, qdrant=qdrant
-                )
-                clothing_info.append({"name": name, "image_id": image_id})
-
-            logger.info(
-                f"Successfully added {len(clothing_info)} clothing items to Qdrant for outfit {outfit_id}"
-            )
-
-            # 5. Build proxy URL
-            proxy_url = build_url(
-                request, "get_outfit_file", object_name=outfit.object_name
-            )
-
-            # 6. Return outfit metadata and clothing info
-            result = {
-                "id": outfit.id,
-                "object_name": outfit.object_name,
-                "created_at": outfit.created_at,
-                "url": proxy_url,
-                "clothing_items": clothing_info,
-            }
-
-            logger.info(
-                f"Outfit upload and processing completed successfully"
-                f"for user {current_user.email} - Outfit ID: {outfit_id}"
-            )
-            return result
-
-        finally:
-            os.remove(tmp_path)
-            logger.debug(f"Deleted temporary file: {tmp_path}")
-
-    except HTTPException:
-        raise
-    except Exception as e:
-        logger.error(
-            f"Error in outfit upload and processing for user {current_user.email}: {str(e)}"
-        )
-        raise HTTPException(
-            status_code=status.HTTP_500_INTERNAL_SERVER_ERROR,
-            detail="Error uploading and processing outfit",
-        )
-=======
+
     # Get the segmentation model directly (not through Depends)
     segmentation_model = get_fashion_segmentation_model()
 
@@ -470,7 +362,6 @@
         qdrant=qdrant,
         current_user=current_user,
     )
->>>>>>> b23020eb
 
 
 @router.delete("/{outfit_id}", status_code=status.HTTP_204_NO_CONTENT)
